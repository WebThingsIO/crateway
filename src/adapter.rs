--- conflicted
+++ resolved
@@ -24,24 +24,12 @@
         let device = Device::new(description);
         let old_device = self.devices.insert(id.clone(), device);
 
-<<<<<<< HEAD
         match old_device {
             Some(_) => {
-                info!("Device {} updated", id);
+                info!("Device {} of adapter {} updated", id, self.id);
             }
             None => {
-                info!("Device {} added", id);
-=======
-        match self.devices.get_mut(&id) {
-            Some(device) => {
-                device.update(description);
-                info!("Device {} of adapter {} updated", self.id, id);
-            }
-            None => {
-                let device = Device::new(description);
-                self.devices.insert(id.clone(), device);
-                info!("Device {} of adapter {} added", self.id, id);
->>>>>>> 96c3e252
+                info!("Device {} of adapter {} added", id, self.id);
             }
         }
     }
